--- conflicted
+++ resolved
@@ -1662,7 +1662,21 @@
 
 })
 
-<<<<<<< HEAD
+test('#561 test toPrimitive() of observable objects', function(t) {
+    var x = observable(3);
+
+    t.equal(x.valueOf(), 3);
+    t.equal(x[Symbol.toPrimitive](), 3);
+
+    t.equal(+x, 3);
+    t.equal(++x, 4);
+
+    var y = observable(3);
+
+    t.equal(y + 7, 10);
+    t.end()
+});
+
 test('observables should not fail when ES6 Map is missing', t => {
     const globalMapFunction = global.Map;
     global.Map = undefined;
@@ -1678,19 +1692,4 @@
 
     global.Map = globalMapFunction;
     t.end();
-=======
-test('#561 test toPrimitive() of observable objects', function(t) {
-    var x = observable(3);
-
-    t.equal(x.valueOf(), 3);
-    t.equal(x[Symbol.toPrimitive](), 3);
-    
-    t.equal(+x, 3);
-    t.equal(++x, 4);
-
-    var y = observable(3);
-
-    t.equal(y + 7, 10);
-    t.end()
->>>>>>> 211a5a87
 })