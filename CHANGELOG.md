--- conflicted
+++ resolved
@@ -1,4 +1,3 @@
-<<<<<<< HEAD
 # 2.0.0
 
 Welcome to ~Mobservable~ MobX 2! First of all, there is the name change. Secondly, migrating from Mobservable 1 should be pretty straight-forward as the public api is largely the same.
@@ -60,17 +59,15 @@
 * Removed `extras.getDNode`
 * invoking `ObservableArray.peek` is no longer registered as listener
 * Deprecated `untracked`. It wasn't documented and nobody seems to miss it.
-* @computed
+* Introduced `@computed` as replacement for `@observable` on getter properties to make a clearer distinction between observable state values and derived values. 
 * @computed({ asStructure: boolean })
 * @computed properties are no longer enumerable by default
 * Deprecated `observable(scalar)`
 
-=======
 # 1.2.5
 
 * Map no longer throws when `.has`, `.get` or `.delete` is invoked with an invalid key (#116)
 * Files are now compiled without sourcemap to avoid issues when loading mobservable in a debugger when `src/` folder is not available.
->>>>>>> a303cd4c
 
 # 1.2.4
 
