--- conflicted
+++ resolved
@@ -611,7 +611,6 @@
 	t.end();
 })
 
-<<<<<<< HEAD
 test("761 - deeply nested modifiers work", t=> {
 	var a = {}
 	mobx.extendObservable(a, {
@@ -635,7 +634,9 @@
 	t.equal(mobx.isObservable(a.someKey.someNestedKey), true) // Too bad: no deep merge with Object.assign! someKey object gets replaced in its entirity
 	t.equal(Array.isArray(a.someKey.someNestedKey), false)
 
-=======
+	t.end();
+});
+
 test("compare structurally, deep", t => {
 	var a = mobx.observable.object({
 		x: mobx.observable.deep.struct()
@@ -690,6 +691,5 @@
 	t.equal(changed, 3, "did react; ref change")
 
 	d()
->>>>>>> 2fcecf57
 	t.end()
 })